# -*- ruby -*-

require 'rubygems'
require 'rubygems/package_task'
require "rake/testtask"

if ENV['YAML'] == "syck"
  ENV['TEST_SYCK'] = "1"
end

begin
  require 'psych'
rescue ::LoadError
  require 'yaml'
end

desc "Runs tests without hoe"
Rake::TestTask.new(:test_no_hoe) do |t|
  # For ruby < 2.0, minitest files need to copied into repo lib folder
  if RUBY_VERSION < '2.0'
    require 'fileutils'
    dest = File.dirname(__FILE__)
    src_dir = Dir.glob("#{Gem.default_dir}/gems/minitest-*").sort
    if (src = src_dir.last)
      Dir.mkdir "#{dest}/lib/minitest" unless Dir.exist? "#{dest}/lib/minitest"
      IO.copy_stream "#{src}/lib/minitest.rb", "#{dest}/lib/minitest.rb"
      FileUtils.cp_r "#{src}/lib/minitest/.", "#{dest}/lib/minitest/"
    end
  end

<<<<<<< HEAD
  if RUBY_VERSION < "1.9"                             # no --disable-gems option
=======
  # no --disable-gems option
  if RUBY_VERSION < "1.9"
>>>>>>> 2ea66787
    t.ruby_opts = %w[-I"bundler/lib" -r./lib/rubygems]
  else
    t.ruby_opts = %w[--disable-gems]
  end
  t.ruby_opts << '-rdevkit' if Gem.win_platform?

  t.libs << "test"
  t.libs << "bundler/lib" if RUBY_VERSION >= "2.5"
  t.test_files = FileList['test/**/test_*.rb']
end

begin
  require 'hoe'
rescue Gem::ConflictError => e
  abort <<-ERR
Error while loading the hoe gem.
#{e}
  ERR
rescue ::LoadError
  abort <<-ERR
Error while loading the hoe gem.
Please install it by running the following:

$ [sudo] gem install hoe
  ERR
end

Hoe::RUBY_FLAGS << " --disable-gems" if RUBY_VERSION > "1.9"

Hoe.plugin :git
Hoe.plugin :travis
Hoe.plugin :newb

hoe = Hoe.spec 'rubygems-update' do
  self.author         = ['Jim Weirich', 'Chad Fowler', 'Eric Hodel']
  self.email          = %w[rubygems-developers@rubyforge.org]
  self.readme_file    = 'README.md'

  license 'Ruby'
  license 'MIT'

  spec_extras[:required_rubygems_version] = Gem::Requirement.default
  spec_extras[:required_ruby_version]     = Gem::Requirement.new '>= 1.8.7'
  spec_extras[:executables]               = ['update_rubygems']
  spec_extras[:homepage]                  = 'https://rubygems.org'

  rdoc_locations <<
    'docs-push.seattlerb.org:/data/www/docs.seattlerb.org/rubygems/'

  clean_globs.push('**/debug.log',
                   '*.out',
                   '.config',
                   'data__',
                   'html',
                   'logs',
                   'graph.dot',
                   'pkgs/sources/sources*.gem',
                   'scripts/*.hieraki')

  extra_dev_deps.clear

  dependency 'builder',       '~> 2.1',   :dev
  dependency 'hoe-seattlerb', '~> 1.2',   :dev
  dependency 'rdoc',          '~> 4.0',   :dev
  dependency 'rake',          '~> 10.5',  :dev
  dependency 'minitest',      '~> 5.0',   :dev

  self.extra_rdoc_files = Dir["*.rdoc"] + %w[
    CVE-2013-4287.txt
    CVE-2013-4363.txt
  ]

  spec_extras['rdoc_options'] = proc do |rdoc_options|
    rdoc_options << "--title=RubyGems Update Documentation"
  end

  self.rsync_args += " --no-p -O"

  self.version = File.open('lib/rubygems.rb', 'r:utf-8') do |f|
    f.read[/VERSION\s+=\s+(['"])(#{Gem::Version::VERSION_PATTERN})\1/, 2]
  end

  spec_extras['require_paths'] = %w[hide_lib_for_update]
end

# Monkey-patch to ensure newly-installed gems are visible
Hoe::Package.instance_method(:install_gem).tap do |existing_install_gem|
  Hoe::Package.send(:define_method, :install_gem) do |*args|
    existing_install_gem.bind(self).call(*args).tap { Gem::Specification.reset }
  end
end

Hoe::DEFAULT_CONFIG["exclude"] = %r[#{Hoe::DEFAULT_CONFIG["exclude"]}|\./bundler/(?!lib|man|exe|[^/]+\.md|bundler.gemspec)|doc/]ox

v = hoe.version

hoe.testlib      = :minitest
hoe.test_prelude = <<-RUBY.gsub("\n", ";")
  gem "minitest", "~> 5.0"
  $:.unshift #{File.expand_path("../bundler/lib", __FILE__).dump}
  if "1.8" < RUBY_VERSION && RUBY_VERSION < "2.2"
    module Gem
      @path_to_default_spec_map.delete_if do |_path, spec|
        spec.name == "bundler"
      end
    end
  end
RUBY

Rake::Task['docs'].clear
Rake::Task['clobber_docs'].clear

begin
  gem 'rdoc', '~> 4.0'
  require 'rdoc/task'

  RDoc::Task.new :rdoc => 'docs', :clobber_rdoc => 'clobber_docs' do |doc|
    doc.main   = hoe.readme_file
    doc.title  = "RubyGems #{v} API Documentation"

    rdoc_files = Rake::FileList.new %w[lib History.txt LICENSE.txt MIT.txt]
    rdoc_files.add hoe.extra_rdoc_files

    doc.rdoc_files = rdoc_files

    doc.rdoc_dir = 'doc'
  end
rescue LoadError, RuntimeError # rake 10.1 on rdoc from ruby 1.9.2 and earlier
  task 'docs' do
    abort 'You must install rdoc to build documentation, try `rake newb` again'
  end
end

class Hoe
  module Deps
    alias_method :default_check_extra_task, :check_extra_deps_task
    def check_extra_deps_task
      default_check_extra_task
    rescue Gem::LoadError => e
      raise unless e.name == 'rake'
      details = "#{e.class}: #{e}"
      abort "To override your default rake version, run: `rake _x.y.z_ task_name`:\n\t#{details}"
    end
  end
end
task(:newb).prerequisites.unshift "bundler:checkout"

desc "Install gems needed to run the tests"
task :install_test_deps => :clean do
  sh "gem install minitest -v '~> 5.0'"
end

begin
  require "automatiek"

  Automatiek::RakeTask.new("molinillo") do |lib|
    lib.download = { :github => "https://github.com/CocoaPods/Molinillo" }
    lib.namespace = "Molinillo"
    lib.prefix = "Gem::Resolver"
    lib.vendor_lib = "lib/rubygems/resolver/molinillo"
  end
rescue LoadError
  namespace :vendor do
    task(:molinillo) { abort "Install the automatiek gem to be able to vendor gems." }
  end
end

# --------------------------------------------------------------------
# Creating a release

task :prerelease => [:clobber, :check_manifest, :test]

task :postrelease => %w[upload guides:publish blog:publish]

file "pkg/rubygems-#{v}" => "pkg/rubygems-update-#{v}" do |t|
  require 'find'

  dest_root = File.expand_path t.name

  cd t.source do
    Find.find '.' do |file|
      dest = File.expand_path file, dest_root

      if File.directory? file then
        mkdir_p dest
      else
        rm_f dest
        safe_ln file, dest
      end
    end
  end
end

source_pkg_dir = "pkg/rubygems-#{v}"

file "pkg/rubygems-#{v}.tgz" => source_pkg_dir do
  cd 'pkg' do
    sh "tar -czf rubygems-#{v}.tgz rubygems-#{v}"
  end
end

file "pkg/rubygems-#{v}.zip" => source_pkg_dir do
  cd 'pkg' do
    sh "zip -q -r rubygems-#{v}.zip rubygems-#{v}"
  end
end

file "pkg/rubygems-update-#{v}.gem"

task :package => %W[
       pkg/rubygems-update-#{v}.gem
       pkg/rubygems-#{v}.tgz
       pkg/rubygems-#{v}.zip
     ]

desc "Upload release to S3"
task :upload_to_s3 do
  sh "s3cmd put -P pkg/rubygems-#{v}.zip pkg/rubygems-#{v}.tgz s3://oregon.production.s3.rubygems.org/rubygems/"
end

desc "Upload release to rubygems.org"
task :upload => %w[upload_to_s3]

# Ignonre to publish rdoc to docs.seattlerb.org
Rake::Task['publish_docs'].clear

directory '../guides.rubygems.org' do
  sh 'git', 'clone',
     'git@github.com:rubygems/guides.git',
     '../guides.rubygems.org'
end

namespace 'guides' do
  task 'pull' => %w[../guides.rubygems.org] do
    chdir '../guides.rubygems.org' do
      sh 'git', 'pull'
    end
  end

  task 'update' => %w[../guides.rubygems.org] do
    lib_dir = File.join Dir.pwd, 'lib'

    chdir '../guides.rubygems.org' do
      ruby '-I', lib_dir, '-S', 'rake', 'command_guide'
      ruby '-I', lib_dir, '-S', 'rake', 'spec_guide'
    end
  end

  task 'commit' => %w[../guides.rubygems.org] do
    chdir '../guides.rubygems.org' do
      begin
        sh 'git', 'diff', '--quiet'
      rescue
        sh 'git', 'commit', 'command-reference.md', 'specification-reference.md',
           '-m', "Rebuild for RubyGems #{v}"
      end
    end
  end

  task 'push' => %w[../guides.rubygems.org] do
    chdir '../guides.rubygems.org' do
      sh 'git', 'push'
    end
  end

  desc 'Updates and publishes the guides for the just-released RubyGems'
  task 'publish'

  on_master = `git branch --list master`.strip == '* master'
  on_master = true if ENV['FORCE']

  task 'publish' => %w[
    guides:pull
    guides:update
    guides:commit
    guides:push
  ] if on_master
end

directory '../blog.rubygems.org' do
  sh 'git', 'clone',
     'git@github.com:rubygems/rubygems.github.com.git',
     '../blog.rubygems.org'
end

namespace 'blog' do
  date = Time.now.strftime '%Y-%m-%d'
  post_page = "_posts/#{date}-#{v}-released.md"
  checksums = ''

  task 'checksums' => 'package' do
    require 'digest'
    Dir['pkg/*{tgz,zip,gem}'].map do |file|
      digest = Digest::SHA256.new

      open file, 'rb' do |io|
        while chunk = io.read(65536) do
          digest.update chunk
        end
      end

      checksums << "* #{File.basename(file)}  \n"
      checksums << "  #{digest.hexdigest}\n"
    end
  end

  task 'pull' => %w[../blog.rubygems.org] do
    chdir '../blog.rubygems.org' do
      sh 'git', 'pull'
    end
  end

  path = File.join '../blog.rubygems.org', post_page

  task 'update' => [path]

  file path => 'checksums' do
    name  = `git config --get user.name`.strip
    email = `git config --get user.email`.strip

    history = File.read 'History.txt'

    history.force_encoding Encoding::UTF_8 if Object.const_defined? :Encoding

    _, change_log, = history.split %r%^===\s*\d.*%, 3

    change_types = []

    lines = change_log.strip.lines
    change_log = []

    while line = lines.shift do
      case line
      when /(^[A-Z].*)/ then
        change_types << $1
        change_log << "_#{$1}_\n"
      when /^\*/ then
        entry = [line.strip]

        while /^  \S/ =~ lines.first do
          entry << lines.shift.strip
        end

        change_log << "#{entry.join ' '}\n"
      else
        change_log << line
      end
    end

    change_log = change_log.join

    change_types = change_types.map do |change_type|
      change_type.downcase.tr '^a-z ', ''
    end

    last_change_type = change_types.pop

    if change_types.empty? then
      change_types = ''
    else
      change_types = change_types.join(', ') << ' and '
    end

    change_types << last_change_type

    require 'tempfile'

    Tempfile.open 'blog_post' do |io|
      io.write <<-ANNOUNCEMENT
---
title: #{v} Released
layout: post
author: #{name}
author_email: #{email}
---

RubyGems #{v} includes #{change_types}.

To update to the latest RubyGems you can run:

    gem update --system

If you need to upgrade or downgrade please follow the [how to upgrade/downgrade
RubyGems][upgrading] instructions.  To install RubyGems by hand see the
[Download RubyGems][download] page.

#{change_log}

SHA256 Checksums:

#{checksums}

[download]: http://rubygems.org/pages/download
[upgrading]: http://docs.seattlerb.org/rubygems/UPGRADING_rdoc.html

      ANNOUNCEMENT

      io.flush

      sh(ENV['EDITOR'] || 'vim', io.path)

      FileUtils.cp io.path, path
    end
  end

  task 'commit' => %w[../blog.rubygems.org] do
    chdir '../blog.rubygems.org' do
      sh 'git', 'add', post_page
      sh 'git', 'commit', post_page,
         '-m', "Added #{v} release announcement"
    end
  end

  task 'push' => %w[../blog.rubygems.org] do
    chdir '../blog.rubygems.org' do
      sh 'git', 'push'
    end
  end

  desc 'Updates and publishes the blog for the just-released RubyGems'
  task 'publish' => %w[
    blog:pull
    blog:update
    blog:commit
    blog:push
  ]
end

# Misc Tasks ---------------------------------------------------------

# These tasks expect to have the following directory structure:
#
#   git/git.rubini.us/code # Rubinius git HEAD checkout
#   svn/ruby/trunk         # ruby subversion HEAD checkout
#   svn/rubygems/trunk     # RubyGems subversion HEAD checkout
#
# If you don't have this directory structure, set RUBY_PATH and/or
# RUBINIUS_PATH.

def rsync_with dir
  rsync_options =
    "-avP " +
    "--exclude '*svn*' " +
    "--exclude '*swp' " +
    "--exclude '*rbc' " +
    "--exclude '*.rej' " +
    "--exclude '*.orig' " +
    "--exclude 'lib/rubygems/defaults/*' " +
    "--exclude gauntlet_rubygems.rb"

  sh "rsync #{rsync_options} bin/gem             #{dir}/bin/gem"
  sh "rsync #{rsync_options} lib/                #{dir}/lib"
  sh "rsync #{rsync_options} test/               #{dir}/test"
end

def diff_with dir
  diff_options = "-urpN --exclude '*svn*' --exclude '*swp' --exclude '*rbc'"
  sh "diff #{diff_options} bin/gem             #{dir}/bin/gem;         true"
  sh "diff #{diff_options} lib/ubygems.rb      #{dir}/lib/ubygems.rb;  true"
  sh "diff #{diff_options} lib/rubygems.rb     #{dir}/lib/rubygems.rb; true"
  sh "diff #{diff_options} lib/rubygems        #{dir}/lib/rubygems;    true"
  sh "diff #{diff_options} lib/rbconfig        #{dir}/lib/rbconfig;    true"
  sh "diff #{diff_options} test/rubygems       #{dir}/test/rubygems;   true"
end

rubinius_dir = ENV['RUBINIUS_PATH'] || '../git.rubini.us/code'
ruby_dir     = ENV['RUBY_PATH']     || '../../svn/ruby/trunk'

desc "Updates Ruby HEAD with the currently checked-out copy of RubyGems."
task :update_ruby do
  rsync_with ruby_dir
end

desc "Updates Rubinius HEAD with the currently checked-out copy of RubyGems."
task :update_rubinius do
  rsync_with rubinius_dir
end

desc "Diffs Ruby HEAD with the currently checked-out copy of RubyGems."
task :diff_ruby do
  diff_with ruby_dir
end

desc "Diffs Rubinius HEAD with the currently checked-out copy of RubyGems."
task :diff_rubinius do
  diff_with rubinius_dir
end

desc "Cleanup trailing whitespace"
task :whitespace do
  system 'find . -not \( -name .svn -prune -o -name .git -prune \) -type f -print0 | xargs -0 sed -i "" -E "s/[[:space:]]*$//"'
end

desc "Update the manifest to reflect what's on disk"
task :update_manifest do
  files = []
  require 'find'
  exclude = Hoe::DEFAULT_CONFIG["exclude"]
  Find.find(".") do |path|
    next unless File.file?(path)
    next if path =~ exclude
    files << path[2..-1]
  end
  File.open('Manifest.txt', 'w') {|f| f.puts(files.sort) }
end

namespace :bundler do
  task :checkout do
    sh "git submodule update --init"
  end
end<|MERGE_RESOLUTION|>--- conflicted
+++ resolved
@@ -28,12 +28,8 @@
     end
   end
 
-<<<<<<< HEAD
-  if RUBY_VERSION < "1.9"                             # no --disable-gems option
-=======
   # no --disable-gems option
   if RUBY_VERSION < "1.9"
->>>>>>> 2ea66787
     t.ruby_opts = %w[-I"bundler/lib" -r./lib/rubygems]
   else
     t.ruby_opts = %w[--disable-gems]
