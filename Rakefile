# -*- encoding: utf-8 -*-
$:.unshift File.expand_path("../lib", __FILE__)
require 'rubygems'
require 'shellwords'
require 'benchmark'

RUBYGEMS_REPO = File.expand_path("tmp/rubygems")

def safe_task(&block)
  yield
  true
rescue
  false
end

# Benchmark task execution
module Rake
  class Task
    alias_method :real_invoke, :invoke

    def invoke(*args)
      time = Benchmark.measure(@name) do
        real_invoke(*args)
      end
      puts "#{@name} ran for #{time}"
    end
  end
end

namespace :spec do
  desc "Ensure spec dependencies are installed"
  task :deps do
<<<<<<< HEAD
    {"rdiscount" => "~> 1.6", "ronn" => "~> 0.7.3", "rspec" => "~> 2.99.0.beta1"}.each do |name, version|
      sh "#{Gem.ruby} -S gem list -i #{name} -v '#{version}' || " \
=======
    {"rdiscount" => "~> 1.6", "ronn" => "~> 0.7.3", "rspec" => "~> 3.0.beta"}.each do |name, version|
      sh "#{Gem.ruby} -S gem list -i '^#{name}$' -v '#{version}' || " \
>>>>>>> 8af8e19d
         "#{Gem.ruby} -S gem install #{name} -v '#{version}' --no-ri --no-rdoc"
    end
  end

  namespace :travis do
    task :deps do
      # Give the travis user a name so that git won't fatally error
      system("sudo sed -i 's/1000::/1000:Travis:/g' /etc/passwd")
      # Strip secure_path so that RVM paths transmit through sudo -E
      system("sudo sed -i '/secure_path/d' /etc/sudoers")
      # Install groff for the ronn gem
      system("sudo apt-get install groff -y")
      # Downgrade Rubygems on 1.8 to avoid https://github.com/rubygems/rubygems/issues/784
      if RUBY_VERSION < '1.9'
        system("gem update --system 2.1.11")
      end
      # Install the other gem deps, etc.
      Rake::Task["spec:deps"].invoke
    end
  end
end

begin
  # running the specs needs both rspec and ronn
  require 'rspec/core/rake_task'
  require 'ronn'

  desc "Run specs"
  RSpec::Core::RakeTask.new do |t|
    t.rspec_opts = %w(-fs --color)
    t.ruby_opts  = %w(-w)
  end
  task :spec => "man:build"

  namespace :spec do
    task :clean do
      rm_rf 'tmp'
    end

    desc "Run the real-world spec suite (requires internet)"
    task :realworld => ["set_realworld", "spec"]

    task :set_realworld do
      ENV['BUNDLER_REALWORLD_TESTS'] = '1'
    end

    desc "Run the spec suite with the sudo tests"
    task :sudo => ["set_sudo", "spec", "clean_sudo"]

    task :set_sudo do
      ENV['BUNDLER_SUDO_TESTS'] = '1'
    end

    task :clean_sudo do
      puts "Cleaning up sudo test files..."
      system "sudo rm -rf #{File.expand_path('../tmp/sudo_gem_home', __FILE__)}"
    end

    # Rubygems specs by version
    namespace :rubygems do
      rubyopt = ENV["RUBYOPT"]
      # When editing this list, also edit .travis.yml!
      branches = %w(master 2.2)
      releases = %w(v1.3.6 v1.3.7 v1.4.2 v1.5.3 v1.6.2 v1.7.2 v1.8.29 v2.0.14 v2.1.11 v2.2.1)
      (branches + releases).each do |rg|
        desc "Run specs with Rubygems #{rg}"
        RSpec::Core::RakeTask.new(rg) do |t|
          t.rspec_opts = %w(-fs --color)
          t.ruby_opts  = %w(-w)
        end

        # Create tasks like spec:rubygems:v1.8.3:sudo to run the sudo specs
        namespace rg do
          task :sudo => ["set_sudo", rg, "clean_sudo"]
          task :realworld => ["set_realworld", rg]
        end

        task "clone_rubygems_#{rg}" do
          unless File.directory?("tmp/rubygems")
            system("git clone git://github.com/rubygems/rubygems.git tmp/rubygems")
          end
          hash = nil

          Dir.chdir(RUBYGEMS_REPO) do
            system("git remote update")
            if rg == "master"
              system("git checkout origin/master")
            else
              system("git checkout #{rg}")
            end
            hash = `git rev-parse HEAD`.chomp
          end

          puts "Checked out rubygems '#{rg}' at #{hash}"
          ENV["RUBYOPT"] = "-I#{File.expand_path("tmp/rubygems/lib")} #{rubyopt}"
          puts "RUBYOPT=#{ENV['RUBYOPT']}"
        end

        task rg => ["man:build", "clone_rubygems_#{rg}"]
        task "rubygems:all" => rg
      end

      desc "Run specs under a Rubygems checkout (set RG=path)"
      RSpec::Core::RakeTask.new("co") do |t|
        t.rspec_opts = %w(-fs --color)
        t.ruby_opts  = %w(-w)
      end

      task "setup_co" do
        ENV["RUBYOPT"] = "-I#{File.expand_path ENV['RG']} #{rubyopt}"
      end

      task "co" => "setup_co"
      task "rubygems:all" => "co"
    end

    desc "Run the tests on Travis CI against a rubygem version (using ENV['RGV'])"
    task :travis do
      rg = ENV['RGV'] || raise("Rubygems version is required on Travis!")

      puts "\n\e[1;33m[Travis CI] Running bundler specs against rubygems #{rg}\e[m\n\n"
      specs = safe_task { Rake::Task["spec:rubygems:#{rg}"].invoke }

      Rake::Task["spec:rubygems:#{rg}"].reenable

      puts "\n\e[1;33m[Travis CI] Running bundler sudo specs against rubygems #{rg}\e[m\n\n"
      sudos = system("sudo -E rake spec:rubygems:#{rg}:sudo")
      # clean up by chowning the newly root-owned tmp directory back to the travis user
      system("sudo chown -R #{ENV['USER']} #{File.join(File.dirname(__FILE__), 'tmp')}")

      Rake::Task["spec:rubygems:#{rg}"].reenable

      puts "\n\e[1;33m[Travis CI] Running bundler real world specs against rubygems #{rg}\e[m\n\n"
      realworld = safe_task { Rake::Task["spec:rubygems:#{rg}:realworld"].invoke }

      {"specs" => specs, "sudo" => sudos, "realworld" => realworld}.each do |name, passed|
        if passed
          puts "\e[0;32m[Travis CI] #{name} passed\e[m"
        else
          puts "\e[0;31m[Travis CI] #{name} failed\e[m"
        end
      end

      unless specs && sudos && realworld
        fail "Spec run failed, please review the log for more information"
      end
    end
  end

rescue LoadError
  task :spec do
    abort "Run `rake spec:deps` to be able to run the specs"
  end
end

begin
  require 'ronn'

  namespace :man do
    directory "lib/bundler/man"

    Dir["man/*.ronn"].each do |ronn|
      basename = File.basename(ronn, ".ronn")
      roff = "lib/bundler/man/#{basename}"

      file roff => ["lib/bundler/man", ronn] do
        sh "#{Gem.ruby} -S ronn --roff --pipe #{ronn} > #{roff}"
      end

      file "#{roff}.txt" => roff do
        sh "groff -Wall -mtty-char -mandoc -Tascii #{roff} | col -b > #{roff}.txt"
      end

      task :build_all_pages => "#{roff}.txt"
    end

    desc "Build the man pages"
    task :build => "man:build_all_pages"

    desc "Clean up from the built man pages"
    task :clean do
      rm_rf "lib/bundler/man"
    end
  end

rescue LoadError
  namespace :man do
    task(:build) { abort "Install the ronn gem to be able to release!" }
    task(:clean) { abort "Install the ronn gem to be able to release!" }
  end
end

<<<<<<< HEAD
desc "Update vendored SSL certs to match the certs vendored by Rubygems"
task :update_certs => "spec:rubygems:clone_rubygems_master" do
  require 'bundler/ssl_certs/certificate_manager'
  Bundler::SSLCerts::CertificateManager.update_from!(RUBYGEMS_REPO)
end

=======
>>>>>>> 8af8e19d
require 'bundler/gem_tasks'
task :build => ["man:clean", "man:build"]
task :release => ["man:clean", "man:build"]

task :default => :spec<|MERGE_RESOLUTION|>--- conflicted
+++ resolved
@@ -30,13 +30,8 @@
 namespace :spec do
   desc "Ensure spec dependencies are installed"
   task :deps do
-<<<<<<< HEAD
-    {"rdiscount" => "~> 1.6", "ronn" => "~> 0.7.3", "rspec" => "~> 2.99.0.beta1"}.each do |name, version|
-      sh "#{Gem.ruby} -S gem list -i #{name} -v '#{version}' || " \
-=======
     {"rdiscount" => "~> 1.6", "ronn" => "~> 0.7.3", "rspec" => "~> 3.0.beta"}.each do |name, version|
       sh "#{Gem.ruby} -S gem list -i '^#{name}$' -v '#{version}' || " \
->>>>>>> 8af8e19d
          "#{Gem.ruby} -S gem install #{name} -v '#{version}' --no-ri --no-rdoc"
     end
   end
@@ -229,15 +224,12 @@
   end
 end
 
-<<<<<<< HEAD
 desc "Update vendored SSL certs to match the certs vendored by Rubygems"
 task :update_certs => "spec:rubygems:clone_rubygems_master" do
   require 'bundler/ssl_certs/certificate_manager'
   Bundler::SSLCerts::CertificateManager.update_from!(RUBYGEMS_REPO)
 end
 
-=======
->>>>>>> 8af8e19d
 require 'bundler/gem_tasks'
 task :build => ["man:clean", "man:build"]
 task :release => ["man:clean", "man:build"]
