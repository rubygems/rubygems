--- conflicted
+++ resolved
@@ -17,10 +17,7 @@
       :truffleruby => [Gem::Platform::RUBY],
       :jruby       => [Gem::Platform::JAVA, [18, 19]],
       :windows     => [Gem::Platform::WINDOWS, ALL_RUBY_VERSIONS],
-<<<<<<< HEAD
       # deprecated
-=======
->>>>>>> 525ed679
       :mswin       => [Gem::Platform::MSWIN,     ALL_RUBY_VERSIONS],
       :mswin64     => [Gem::Platform::MSWIN64,   ALL_RUBY_VERSIONS - [18]],
       :mingw       => [Gem::Platform::MINGW,     ALL_RUBY_VERSIONS],
