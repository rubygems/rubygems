# frozen_string_literal: true

require_relative "vendored_persistent"
require "cgi"
require "securerandom"
require "zlib"
require "rubygems/request"

module Bundler
  # Handles all the fetching with the rubygems server
  class Fetcher
    autoload :CompactIndex, File.expand_path("fetcher/compact_index", __dir__)
    autoload :Downloader, File.expand_path("fetcher/downloader", __dir__)
    autoload :Dependency, File.expand_path("fetcher/dependency", __dir__)
    autoload :Index, File.expand_path("fetcher/index", __dir__)

    # This error is raised when it looks like the network is down
    class NetworkDownError < HTTPError; end
    # This error is raised if we should rate limit our requests to the API
    class TooManyRequestsError < HTTPError; end
    # This error is raised if the API returns a 413 (only printed in verbose)
    class FallbackError < HTTPError; end

    # This is the error raised if OpenSSL fails the cert verification
    class CertificateFailureError < HTTPError
      def initialize(remote_uri)
        remote_uri = filter_uri(remote_uri)
        super "Could not verify the SSL certificate for #{remote_uri}.\nThere" \
          " is a chance you are experiencing a man-in-the-middle attack, but" \
          " most likely your system doesn't have the CA certificates needed" \
          " for verification. For information about OpenSSL certificates, see" \
          " https://railsapps.github.io/openssl-certificate-verify-failed.html."
      end
    end

    # This is the error raised when a source is HTTPS and OpenSSL didn't load
    class SSLError < HTTPError
      def initialize(msg = nil)
        super msg || "Could not load OpenSSL.\n" \
<<<<<<< HEAD
            "You must recompile Ruby with OpenSSL support. Instructions for " \
            "compiling with OpenSSL using RVM are available at " \
            "rvm.io/packages/openssl."
=======
            "You must recompile Ruby with OpenSSL support or change the sources in your " \
            "Gemfile from 'https' to 'http'."
>>>>>>> 79020192
      end
    end

    # This error is raised if HTTP authentication is required, but not provided.
    class AuthenticationRequiredError < HTTPError
      def initialize(remote_uri)
        remote_uri = filter_uri(remote_uri)
        super "Authentication is required for #{remote_uri}.\n" \
          "Please supply credentials for this source. You can do this by running:\n" \
          "`bundle config set --global #{remote_uri} username:password`\n" \
          "or by storing the credentials in the `#{Settings.key_for(remote_uri)}` environment variable"
      end
    end

    # This error is raised if HTTP authentication is provided, but incorrect.
    class BadAuthenticationError < HTTPError
      def initialize(remote_uri)
        remote_uri = filter_uri(remote_uri)
        super "Bad username or password for #{remote_uri}.\n" \
          "Please double-check your credentials and correct them."
      end
    end

    # Exceptions classes that should bypass retry attempts. If your password didn't work the
    # first time, it's not going to the third time.
    NET_ERRORS = [:HTTPBadGateway, :HTTPBadRequest, :HTTPFailedDependency,
                  :HTTPForbidden, :HTTPInsufficientStorage, :HTTPMethodNotAllowed,
                  :HTTPMovedPermanently, :HTTPNoContent, :HTTPNotFound,
                  :HTTPNotImplemented, :HTTPPreconditionFailed, :HTTPRequestEntityTooLarge,
                  :HTTPRequestURITooLong, :HTTPUnauthorized, :HTTPUnprocessableEntity,
                  :HTTPUnsupportedMediaType, :HTTPVersionNotSupported].freeze
    FAIL_ERRORS = begin
      fail_errors = [AuthenticationRequiredError, BadAuthenticationError, FallbackError]
      fail_errors << Gem::Requirement::BadRequirementError
      fail_errors.concat(NET_ERRORS.map {|e| Net.const_get(e) })
    end.freeze

    class << self
      attr_accessor :disable_endpoint, :api_timeout, :redirect_limit, :max_retries
    end

    self.redirect_limit = Bundler.settings[:redirect] # How many redirects to allow in one request
    self.api_timeout    = Bundler.settings[:timeout] # How long to wait for each API call
    self.max_retries    = Bundler.settings[:retry] # How many retries for the API call

    def initialize(remote)
      @remote = remote

      Socket.do_not_reverse_lookup = true
      connection # create persistent connection
    end

    def uri
      @remote.anonymized_uri
    end

    # fetch a gem specification
    def fetch_spec(spec)
      spec -= [nil, "ruby", ""]
      spec_file_name = "#{spec.join "-"}.gemspec"

      uri = Bundler::URI.parse("#{remote_uri}#{Gem::MARSHAL_SPEC_DIR}#{spec_file_name}.rz")
      if uri.scheme == "file"
        path = Bundler.rubygems.correct_for_windows_path(uri.path)
        Bundler.load_marshal Bundler.rubygems.inflate(Gem.read_binary(path))
      elsif cached_spec_path = gemspec_cached_path(spec_file_name)
        Bundler.load_gemspec(cached_spec_path)
      else
        Bundler.load_marshal Bundler.rubygems.inflate(downloader.fetch(uri).body)
      end
    rescue MarshalError
      raise HTTPError, "Gemspec #{spec} contained invalid data.\n" \
        "Your network or your gem server is probably having issues right now."
    end

    # return the specs in the bundler format as an index with retries
    def specs_with_retry(gem_names, source)
      Bundler::Retry.new("fetcher", FAIL_ERRORS).attempts do
        specs(gem_names, source)
      end
    end

    # return the specs in the bundler format as an index
    def specs(gem_names, source)
      index = Bundler::Index.new

      if Bundler::Fetcher.disable_endpoint
        @use_api = false
        specs = fetchers.last.specs(gem_names)
      else
        specs = []
        @fetchers = fetchers.drop_while do |f|
          !f.available? || (f.api_fetcher? && !gem_names) || !specs = f.specs(gem_names)
        end
        @use_api = false if fetchers.none?(&:api_fetcher?)
      end

      specs.each do |name, version, platform, dependencies, metadata|
        spec = if dependencies
          EndpointSpecification.new(name, version, platform, self, dependencies, metadata)
        else
          RemoteSpecification.new(name, version, platform, self)
        end
        spec.source = source
        spec.remote = @remote
        index << spec
      end

      index
    rescue CertificateFailureError
      Bundler.ui.info "" if gem_names && use_api # newline after dots
      raise
    end

    def use_api
      return @use_api if defined?(@use_api)

      fetchers.shift until fetchers.first.available?

      @use_api = if remote_uri.scheme == "file" || Bundler::Fetcher.disable_endpoint
        false
      else
        fetchers.first.api_fetcher?
      end
    end

    def user_agent
      @user_agent ||= begin
        ruby = Bundler::RubyVersion.system

        agent = String.new("bundler/#{Bundler::VERSION}")
        agent << " rubygems/#{Gem::VERSION}"
        agent << " ruby/#{ruby.versions_string(ruby.versions)}"
        agent << " (#{ruby.host})"
        agent << " command/#{ARGV.first}"

        if ruby.engine != "ruby"
          # engine_version raises on unknown engines
          engine_version = begin
                             ruby.engine_versions
                           rescue RuntimeError
                             "???"
                           end
          agent << " #{ruby.engine}/#{ruby.versions_string(engine_version)}"
        end

        agent << " options/#{Bundler.settings.all.join(",")}"

        agent << " ci/#{cis.join(",")}" if cis.any?

        # add a random ID so we can consolidate runs server-side
        agent << " " << SecureRandom.hex(8)

        # add any user agent strings set in the config
        extra_ua = Bundler.settings[:user_agent]
        agent << " " << extra_ua if extra_ua

        agent
      end
    end

    def fetchers
      @fetchers ||= FETCHERS.map {|f| f.new(downloader, @remote, uri) }
    end

    def http_proxy
      return unless uri = connection.proxy_uri
      uri.to_s
    end

    def inspect
      "#<#{self.class}:0x#{object_id} uri=#{uri}>"
    end

    private

    FETCHERS = [CompactIndex, Dependency, Index].freeze

    def cis
      env_cis = {
        "TRAVIS" => "travis",
        "CIRCLECI" => "circle",
        "SEMAPHORE" => "semaphore",
        "JENKINS_URL" => "jenkins",
        "BUILDBOX" => "buildbox",
        "GO_SERVER_URL" => "go",
        "SNAP_CI" => "snap",
        "GITLAB_CI" => "gitlab",
        "GITHUB_ACTIONS" => "github",
        "CI_NAME" => ENV["CI_NAME"],
        "CI" => "ci",
      }
      env_cis.find_all {|env, _| ENV[env] }.map {|_, ci| ci }
    end

    def connection
      @connection ||= begin
        needs_ssl = remote_uri.scheme == "https" ||
                    Bundler.settings[:ssl_verify_mode] ||
                    Bundler.settings[:ssl_client_cert]
        raise SSLError if needs_ssl && !defined?(OpenSSL::SSL)

        con = PersistentHTTP.new :name => "bundler", :proxy => :ENV
        if gem_proxy = Gem.configuration[:http_proxy]
          con.proxy = Bundler::URI.parse(gem_proxy) if gem_proxy != :no_proxy
        end

        if remote_uri.scheme == "https"
          con.verify_mode = (Bundler.settings[:ssl_verify_mode] ||
            OpenSSL::SSL::VERIFY_PEER)
          con.cert_store = bundler_cert_store
        end

        ssl_client_cert = Bundler.settings[:ssl_client_cert] ||
                          (Gem.configuration.ssl_client_cert if
                            Gem.configuration.respond_to?(:ssl_client_cert))
        if ssl_client_cert
          pem = File.read(ssl_client_cert)
          con.cert = OpenSSL::X509::Certificate.new(pem)
          con.key  = OpenSSL::PKey::RSA.new(pem)
        end

        con.read_timeout = Fetcher.api_timeout
        con.open_timeout = Fetcher.api_timeout
        con.override_headers["User-Agent"] = user_agent
        con.override_headers["X-Gemfile-Source"] = @remote.original_uri.to_s if @remote.original_uri
        con
      end
    end

    # cached gem specification path, if one exists
    def gemspec_cached_path(spec_file_name)
      paths = Bundler.rubygems.spec_cache_dirs.map {|dir| File.join(dir, spec_file_name) }
      paths.find {|path| File.file? path }
    end

    HTTP_ERRORS = [
      Timeout::Error, EOFError, SocketError, Errno::ENETDOWN, Errno::ENETUNREACH,
      Errno::EINVAL, Errno::ECONNRESET, Errno::ETIMEDOUT, Errno::EAGAIN,
      Net::HTTPBadResponse, Net::HTTPHeaderSyntaxError, Net::ProtocolError,
      PersistentHTTP::Error, Zlib::BufError, Errno::EHOSTUNREACH
    ].freeze

    def bundler_cert_store
      store = OpenSSL::X509::Store.new
      ssl_ca_cert = Bundler.settings[:ssl_ca_cert] ||
                    (Gem.configuration.ssl_ca_cert if
                      Gem.configuration.respond_to?(:ssl_ca_cert))
      if ssl_ca_cert
        if File.directory? ssl_ca_cert
          store.add_path ssl_ca_cert
        else
          store.add_file ssl_ca_cert
        end
      else
        store.set_default_paths
        Gem::Request.get_cert_files.each {|c| store.add_file c }
      end
      store
    end

    def remote_uri
      @remote.uri
    end

    def downloader
      @downloader ||= Downloader.new(connection, self.class.redirect_limit)
    end
  end
end<|MERGE_RESOLUTION|>--- conflicted
+++ resolved
@@ -37,14 +37,7 @@
     class SSLError < HTTPError
       def initialize(msg = nil)
         super msg || "Could not load OpenSSL.\n" \
-<<<<<<< HEAD
-            "You must recompile Ruby with OpenSSL support. Instructions for " \
-            "compiling with OpenSSL using RVM are available at " \
-            "rvm.io/packages/openssl."
-=======
-            "You must recompile Ruby with OpenSSL support or change the sources in your " \
-            "Gemfile from 'https' to 'http'."
->>>>>>> 79020192
+            "You must recompile Ruby with OpenSSL support."
       end
     end
 
