# frozen_string_literal: true

# Allows for declaring a Gemfile inline in a ruby script, installing any gems
# that aren't already installed on the user's system.
#
# @note Every gem that is specified in this 'Gemfile' will be `require`d, as if
#       the user had manually called `Bundler.require`. To avoid a requested gem
#       being automatically required, add the `:require => false` option to the
#       `gem` dependency declaration.
#
# @param force_latest_compatible [Boolean] Force installing the *latest*
#                                          compatible versions of the gems,
#                                          even if compatible versions are
#                                          already installed locally.
#                                          This also logs output if the
#                                          `:quiet` option is not set.
#                                          Defaults to `false`.
#
# @param gemfile [Proc]    a block that is evaluated as a `Gemfile`.
#
# @example Using an inline Gemfile
#
#          #!/usr/bin/env ruby
#
#          require 'bundler/inline'
#
#          gemfile do
#            source 'https://rubygems.org'
#            gem 'json', require: false
#            gem 'nap', require: 'rest'
#            gem 'cocoapods', '~> 0.34.1'
#          end
#
#          puts Pod::VERSION # => "0.34.4"
#
def gemfile(force_latest_compatible = false, options = {}, &gemfile)
  require_relative "../bundler"
  Bundler.reset!

  opts = options.dup
  ui = opts.delete(:ui) { Bundler::UI::Shell.new }
  ui.level = "silent" if opts.delete(:quiet) || !force_latest_compatible
  Bundler.ui = ui
  raise ArgumentError, "Unknown options: #{opts.keys.join(", ")}" unless opts.empty?

  old_gemfile = ENV["BUNDLE_GEMFILE"]

  Bundler.unbundle_env!

  begin
    Bundler.instance_variable_set(:@bundle_path, Pathname.new(Gem.dir))
    Bundler::SharedHelpers.set_env "BUNDLE_GEMFILE", "Gemfile"

    Bundler::Plugin.gemfile_install(&gemfile) if Bundler.feature_flag.plugins?
    builder = Bundler::Dsl.new
    builder.instance_eval(&gemfile)

    Bundler.settings.temporary(deployment: false, frozen: false) do
      definition = builder.to_definition(nil, true)
      definition.validate_runtime!

<<<<<<< HEAD
      if install || definition.missing_specs?
        do_install = -> do
          Bundler.settings.temporary(inline: true, no_install: false) do
            installer = Bundler::Installer.install(Bundler.root, definition, system: true)
            installer.post_install_messages.each do |name, message|
              Bundler.ui.info "Post-install message from #{name}:\n#{message}"
            end
=======
      if force_latest_compatible || definition.missing_specs?
        Bundler.settings.temporary(inline: true, no_install: false) do
          installer = Bundler::Installer.install(Bundler.root, definition, system: true)
          installer.post_install_messages.each do |name, message|
            Bundler.ui.info "Post-install message from #{name}:\n#{message}"
>>>>>>> ae39077d
          end
        end

        # When possible we do the install in a subprocess because to install
        # gems we need to require some default gems like `securerandom` etc
        # which may later conflict with the Gemfile requirements.
        if Process.respond_to?(:fork)
          _, status = Process.waitpid2(Process.fork(&do_install))
          exit(status.exitstatus || status.to_i) unless status.success?

          # If the install succeeded, we need to refresh gem info
          Bundler.reset!

          builder = Bundler::Dsl.new
          builder.instance_eval(&gemfile)
          builder.check_primary_source_safety

          definition = builder.to_definition(nil, true)
          def definition.lock(*); end
          definition.validate_runtime!
        else
          do_install.call
        end
      end

      begin
        runtime = Bundler::Runtime.new(nil, definition).setup
      rescue Gem::LoadError => e
        name = e.name
        version = e.requirement.requirements.first[1]
        activated_version = Gem.loaded_specs[name].version

        Bundler.ui.info \
          "The #{name} gem was resolved to #{version}, but #{activated_version} was activated by Bundler while installing it, causing a conflict. " \
          "Bundler will now retry resolving with #{activated_version} instead."

        builder.dependencies.delete_if {|d| d.name == name }
        builder.instance_eval { gem name, activated_version }
        definition = builder.to_definition(nil, true)

        retry
      end

      runtime.require
    end
  ensure
    if old_gemfile
      ENV["BUNDLE_GEMFILE"] = old_gemfile
    else
      ENV["BUNDLE_GEMFILE"] = ""
    end
  end
end<|MERGE_RESOLUTION|>--- conflicted
+++ resolved
@@ -59,21 +59,13 @@
       definition = builder.to_definition(nil, true)
       definition.validate_runtime!
 
-<<<<<<< HEAD
-      if install || definition.missing_specs?
+      if force_latest_compatible || definition.missing_specs?
         do_install = -> do
           Bundler.settings.temporary(inline: true, no_install: false) do
             installer = Bundler::Installer.install(Bundler.root, definition, system: true)
             installer.post_install_messages.each do |name, message|
               Bundler.ui.info "Post-install message from #{name}:\n#{message}"
             end
-=======
-      if force_latest_compatible || definition.missing_specs?
-        Bundler.settings.temporary(inline: true, no_install: false) do
-          installer = Bundler::Installer.install(Bundler.root, definition, system: true)
-          installer.post_install_messages.each do |name, message|
-            Bundler.ui.info "Post-install message from #{name}:\n#{message}"
->>>>>>> ae39077d
           end
         end
 
