require 'rubygems'
require 'rubygems/config_file'

module Bundler
  class RubygemsIntegration

    def self.version
      @version ||= Gem::Version.new(Gem::VERSION)
    end

    def self.provides?(req_str)
      Gem::Requirement.new(req_str).satisfied_by?(version)
    end

    def version
      self.class.version
    end

    def provides?(req_str)
      self.class.provides?(req_str)
    end

    def build_args
      Gem::Command.build_args
    end

    def build_args=(args)
      Gem::Command.build_args = args
    end

    def loaded_specs(name)
      Gem.loaded_specs[name]
    end

    def mark_loaded(spec)
      Gem.loaded_specs[spec.name] = spec
    end

    def path(obj)
      obj.to_s
    end

    def platforms
      Gem.platforms
    end

    def configuration
      Gem.configuration
    rescue Gem::SystemExitException => e
      Bundler.ui.error "#{e.class}: #{e.message}"
      Bundler.ui.trace e
      raise Gem::SystemExitException
    end

    def ruby_engine
      Gem.ruby_engine
    end

    def read_binary(path)
      Gem.read_binary(path)
    end

    def inflate(obj)
      Gem.inflate(obj)
    end

    def sources=(val)
      # Gem.configuration creates a new Gem::ConfigFile, which by default will read ~/.gemrc
      # If that file exists, its settings (including sources) will overwrite the values we
      # are about to set here. In order to avoid that, we force memoizing the config file now.
      configuration

      Gem.sources = val
    end

    def sources
      Gem.sources
    end

    def gem_dir
      Gem.dir
    end

    def gem_bindir
      Gem.bindir
    end

    def user_home
      Gem.user_home
    end

    def gem_path
      Gem.path
    end

    def spec_cache_dirs
      @spec_cache_dirs ||= begin
        dirs = gem_path.map {|dir| File.join(dir, 'specifications')}
        dirs << Gem.spec_cache_dir if Gem.respond_to?(:spec_cache_dir) # Not in Rubygems 2.0.3 or earlier
        dirs.uniq.select {|dir| File.directory? dir}
      end
    end

    def marshal_spec_dir
      Gem::MARSHAL_SPEC_DIR
    end

    def clear_paths
      Gem.clear_paths
    end

    def bin_path(gem, bin, ver)
      Gem.bin_path(gem, bin, ver)
    end

    def preserve_paths
      # this is a no-op outside of Rubygems 1.8
      yield
    end

    def ui=(obj)
      Gem::DefaultUserInteraction.ui = obj
    end

    def fetch_specs(all, pre, &blk)
      specs = Gem::SpecFetcher.new.list(all, pre)
      specs.each { yield } if block_given?
      specs
    end

    def fetch_prerelease_specs
      fetch_specs(false, true)
    rescue Gem::RemoteFetcher::FetchError
      [] # if we can't download them, there aren't any
    end

    def fetch_all_remote_specs
      # Fetch all specs, minus prerelease specs
      spec_list = fetch_specs(true, false)
      # Then fetch the prerelease specs
      fetch_prerelease_specs.each {|k, v| spec_list[k] += v }

      return spec_list
    end

    def with_build_args(args)
      old_args = self.build_args
      begin
        self.build_args = args
        yield
      ensure
        self.build_args = old_args
      end
    end

    def gem_from_path(path, policy = nil)
      require 'rubygems/format'
      Gem::Format.from_file_by_path(path, policy)
    end

    def spec_from_gem(path, policy = nil)
      require 'rubygems/security'
      gem_from_path(path, Gem::Security::Policies[policy]).spec
    rescue Gem::Package::FormatError
      raise GemspecError, "Could not read gem at #{path}. It may be corrupted."
    rescue Exception, Gem::Exception, Gem::Security::Exception => e
      if e.is_a?(Gem::Security::Exception) ||
          e.message =~ /unknown trust policy|unsigned gem/i ||
          e.message =~ /couldn't verify (meta)?data signature/i
        raise SecurityError,
          "The gem #{File.basename(path, '.gem')} can't be installed because " \
          "the security policy didn't allow it, with the message: #{e.message}"
      else
        raise e
      end
    end

    def build(spec, skip_validation = false)
      require 'rubygems/builder'
      Gem::Builder.new(spec).build
    end

    def build_gem(gem_dir, spec)
      SharedHelpers.chdir(gem_dir) { build(spec) }
    end

    def download_gem(spec, uri, path)
      uri = Bundler::Source.mirror_for(uri)
      fetcher = Gem::RemoteFetcher.new(configuration[:http_proxy])
      fetcher.download(spec, uri, path)
    end

    def security_policies
      @security_policies ||= begin
        require 'rubygems/security'
        Gem::Security::Policies
      rescue LoadError, NameError
        {}
      end
    end

    def reverse_rubygems_kernel_mixin
      # Disable rubygems' gem activation system
      ::Kernel.class_eval do
        if private_method_defined?(:gem_original_require)
          alias rubygems_require require
          alias require gem_original_require
        end

        undef gem
      end
    end

    def replace_gem(specs)
      reverse_rubygems_kernel_mixin

      executables = specs.map { |s| s.executables }.flatten

      ::Kernel.send(:define_method, :gem) do |dep, *reqs|
        if executables.include? File.basename(caller.first.split(':').first)
          return
        end
        reqs.pop if reqs.last.is_a?(Hash)

        unless dep.respond_to?(:name) && dep.respond_to?(:requirement)
          dep = Gem::Dependency.new(dep, reqs)
        end

        spec = specs.find  { |s| s.name == dep.name }

        if spec.nil?

          e = Gem::LoadError.new "#{dep.name} is not part of the bundle. Add it to Gemfile."
          e.name = dep.name
          if e.respond_to?(:requirement=)
            e.requirement = dep.requirement
          else
            e.version_requirement = dep.requirement
          end
          raise e
        elsif dep !~ spec
          e = Gem::LoadError.new "can't activate #{dep}, already activated #{spec.full_name}. " \
                                 "Make sure all dependencies are added to Gemfile."
          e.name = dep.name
          if e.respond_to?(:requirement=)
            e.requirement = dep.requirement
          else
            e.version_requirement = dep.requirement
          end
          raise e
        end

        true
      end
    end

    def stub_source_index(specs)
      Gem::SourceIndex.send(:alias_method, :old_initialize, :initialize)
      redefine_method(Gem::SourceIndex, :initialize) do |*args|
        @gems = {}
        # You're looking at this thinking: Oh! This is how I make those
        # rubygems deprecations go away!
        #
        # You'd be correct BUT using of this method in production code
        # must be approved by the rubygems team itself!
        #
        # This is your warning. If you use this and don't have approval
        # we can't protect you.
        #
        Deprecate.skip_during do
          self.spec_dirs = *args
          add_specs(*specs)
        end
      end
    end

    # Used to make bin stubs that are not created by bundler work
    # under bundler. The new Gem.bin_path only considers gems in
    # +specs+
    def replace_bin_path(specs)
      gem_class = (class << Gem ; self ; end)
      redefine_method(gem_class, :bin_path) do |name, *args|
        exec_name = args.first

        if exec_name == 'bundle'
          return ENV['BUNDLE_BIN_PATH']
        end

        spec = nil

        if exec_name
          spec = specs.find { |s| s.executables.include?(exec_name) }
          spec or raise Gem::Exception, "can't find executable #{exec_name}"
        else
          spec = specs.find  { |s| s.name == name }
          exec_name = spec.default_executable or raise Gem::Exception, "no default executable for #{spec.full_name}"
        end

        gem_bin = File.join(spec.full_gem_path, spec.bindir, exec_name)
        gem_from_path_bin = File.join(File.dirname(spec.loaded_from), spec.bindir, exec_name)
        File.exist?(gem_bin) ? gem_bin : gem_from_path_bin
      end
    end

    # Because Bundler has a static view of what specs are available,
    # we don't #refresh, so stub it out.
    def replace_refresh
      gem_class = (class << Gem ; self ; end)
      redefine_method(gem_class, :refresh) { }
    end

    # Replace or hook into Rubygems to provide a bundlerized view
    # of the world.
    def replace_entrypoints(specs)
      replace_gem(specs)

      stub_rubygems(specs)

      replace_bin_path(specs)
      replace_refresh

      Gem.clear_paths
    end

    # This backports the correct segment generation code from Rubygems 1.4+
    # by monkeypatching it into the method in Rubygems 1.3.6 and 1.3.7.
    def backport_segment_generation
      redefine_method(Gem::Version, :segments) do
        @segments ||= @version.scan(/[0-9]+|[a-z]+/i).map do |s|
          /^\d+$/ =~ s ? s.to_i : s
        end
      end
    end

    # This backport fixes the marshaling of @segments.
    def backport_yaml_initialize
      redefine_method(Gem::Version, :yaml_initialize) do |tag, map|
        @version = map['version']
        @segments = nil
        @hash = nil
      end
    end

    # This backports base_dir which replaces installation path
    # Rubygems 1.8+
    def backport_base_dir
      redefine_method(Gem::Specification, :base_dir) do
        return Gem.dir unless loaded_from
        File.dirname File.dirname loaded_from
      end
    end

    def backport_cache_file
      redefine_method(Gem::Specification, :cache_dir) do
        @cache_dir ||= File.join base_dir, "cache"
      end

      redefine_method(Gem::Specification, :cache_file) do
        @cache_file ||= File.join cache_dir, "#{full_name}.gem"
      end
    end

    def backport_spec_file
      redefine_method(Gem::Specification, :spec_dir) do
        @spec_dir ||= File.join base_dir, "specifications"
      end

      redefine_method(Gem::Specification, :spec_file) do
        @spec_file ||= File.join spec_dir, "#{full_name}.gemspec"
      end
    end

    def redefine_method(klass, method, &block)
      if klass.instance_methods(false).include?(method)
        klass.send(:remove_method, method)
      end
      klass.send(:define_method, method, &block)
    end

    # Rubygems 1.4 through 1.6
    class Legacy < RubygemsIntegration
      def initialize
        super
        backport_base_dir
        backport_cache_file
        backport_spec_file
        backport_yaml_initialize
      end

      def stub_rubygems(specs)
        # Rubygems versions lower than 1.7 use SourceIndex#from_gems_in
        source_index_class = (class << Gem::SourceIndex ; self ; end)
        source_index_class.send(:define_method, :from_gems_in) do |*args|
          source_index = Gem::SourceIndex.new
          source_index.spec_dirs = *args
          source_index.add_specs(*specs)
          source_index
        end
      end

      def all_specs
        Gem.source_index.gems.values
      end

      def find_name(name)
        Gem.source_index.find_name(name)
      end
    end

    # Rubygems versions 1.3.6 and 1.3.7
    class Ancient < Legacy
      def initialize
        super
        backport_segment_generation
      end
    end

    # Rubygems 1.7
    class Transitional < Legacy
      def stub_rubygems(specs)
        stub_source_index(specs)
      end
    end

    # Rubygems 1.8.5-1.8.19
    class Modern < RubygemsIntegration
      def stub_rubygems(specs)
        Gem::Specification.all = specs

        Gem.post_reset {
          Gem::Specification.all = specs
        }

        stub_source_index(specs)
      end

      def all_specs
        Gem::Specification.to_a
      end

      def find_name(name)
        Gem::Specification.find_all_by_name name
      end
    end

    # Rubygems 1.8.0 to 1.8.4
    class AlmostModern < Modern
      # Rubygems [>= 1.8.0, < 1.8.5] has a bug that changes Gem.dir whenever
      # you call Gem::Installer#install with an :install_dir set. We have to
      # change it back for our sudo mode to work.
      def preserve_paths
        old_dir, old_path = gem_dir, gem_path
        yield
        Gem.use_paths(old_dir, old_path)
      end
    end

    # Rubygems 1.8.20+
    class MoreModern < Modern
      # Rubygems 1.8.20 and adds the skip_validation parameter, so that's
      # when we start passing it through.
      def build(spec, skip_validation = false)
        require 'rubygems/builder'
        Gem::Builder.new(spec).build(skip_validation)
      end
    end

    # Rubygems 2.0
    class Future < RubygemsIntegration
      def stub_rubygems(specs)
        Gem::Specification.all = specs

        Gem.post_reset do
          Gem::Specification.all = specs
        end
      end

      def all_specs
        Gem::Specification.to_a
      end

      def find_name(name)
        Gem::Specification.find_all_by_name name
      end

      def fetch_specs(source, name)
        path = source + "#{name}.#{Gem.marshal_version}.gz"
        string = Gem::RemoteFetcher.fetcher.fetch_path(path)
        Bundler.load_marshal(string)
      rescue Gem::RemoteFetcher::FetchError => e
        # it's okay for prerelease to fail
        raise e unless name == "prerelease_specs"
      end

      def fetch_all_remote_specs
        # Since SpecFetcher now returns NameTuples, we just fetch directly
        # and unmarshal the array ourselves.
        hash = {}

        Gem.sources.each do |source|
          source = URI.parse(source.to_s) unless source.is_a?(URI)
          hash[source] = fetch_specs(source, "specs")

          pres = fetch_specs(source, "prerelease_specs")
          hash[source].push(*pres) if pres && !pres.empty?
        end

        hash
      end

      def download_gem(spec, uri, path)
        require 'resolv'
        uri = Bundler::Source.mirror_for(uri)
        proxy, dns = configuration[:http_proxy], Resolv::DNS.new
        fetcher = Gem::RemoteFetcher.new(proxy, dns)
        fetcher.download(spec, uri, path)
      end

      def gem_from_path(path, policy = nil)
        require 'rubygems/package'
        p = Gem::Package.new(path)
        p.security_policy = policy if policy
        return p
      end

      def build(spec, skip_validation = false)
        require 'rubygems/package'
        Gem::Package.build(spec, skip_validation)
      end

    end

  end

  if RubygemsIntegration.provides?(">= 1.99.99")
    @rubygems = RubygemsIntegration::Future.new
<<<<<<< HEAD
  elsif RubygemsIntegration.provides?('>= 1.8.20')
    @rubygems = RubygemsIntegration::MoreModern.new
  elsif RubygemsIntegration.provides?('>= 1.8.5')
=======
  elsif Gem::Version.new(Gem::VERSION) >= Gem::Version.new('1.8.20')
    @rubygems = RubygemsIntegration::MoreModern.new
  elsif Gem::Version.new(Gem::VERSION) >= Gem::Version.new('1.8.5')
>>>>>>> bcf42e92
    @rubygems = RubygemsIntegration::Modern.new
  elsif RubygemsIntegration.provides?('>= 1.8.0')
    @rubygems = RubygemsIntegration::AlmostModern.new
  elsif RubygemsIntegration.provides?('>= 1.7.0')
    @rubygems = RubygemsIntegration::Transitional.new
  elsif RubygemsIntegration.provides?('>= 1.4.0')
    @rubygems = RubygemsIntegration::Legacy.new
  else # Rubygems 1.3.6 and 1.3.7
    @rubygems = RubygemsIntegration::Ancient.new
  end

  class << self
    attr_reader :rubygems
  end
end<|MERGE_RESOLUTION|>--- conflicted
+++ resolved
@@ -534,15 +534,9 @@
 
   if RubygemsIntegration.provides?(">= 1.99.99")
     @rubygems = RubygemsIntegration::Future.new
-<<<<<<< HEAD
   elsif RubygemsIntegration.provides?('>= 1.8.20')
     @rubygems = RubygemsIntegration::MoreModern.new
   elsif RubygemsIntegration.provides?('>= 1.8.5')
-=======
-  elsif Gem::Version.new(Gem::VERSION) >= Gem::Version.new('1.8.20')
-    @rubygems = RubygemsIntegration::MoreModern.new
-  elsif Gem::Version.new(Gem::VERSION) >= Gem::Version.new('1.8.5')
->>>>>>> bcf42e92
     @rubygems = RubygemsIntegration::Modern.new
   elsif RubygemsIntegration.provides?('>= 1.8.0')
     @rubygems = RubygemsIntegration::AlmostModern.new
