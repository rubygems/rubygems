--- conflicted
+++ resolved
@@ -3,14 +3,8 @@
 require 'rubygems/spec_fetcher'
 
 module Bundler
-<<<<<<< HEAD
   class Source
-    # TODO: Refactor this class
     class Rubygems < Source
-=======
-  module Source
-    class Rubygems
->>>>>>> bd79e2a5
       API_REQUEST_LIMIT = 100 # threshold for switching back to the modern index instead of fetching every spec
 
       attr_reader :remotes, :caches
@@ -280,20 +274,6 @@
           Bundler.rubygems.sources = old
         end
       end
-<<<<<<< HEAD
-
-      def gem_dir_exists?(spec)
-        return true if spec.name == "bundler"
-        # Ruby 2 default gems
-        return true if spec.loaded_from.include?("specifications/default/")
-        # Ruby 1.9 default gems
-        return true if spec.summary =~ /is bundled with Ruby/
-
-        File.directory?(spec.full_gem_path)
-      end
-    end
-=======
->>>>>>> bd79e2a5
 
     end
   end
