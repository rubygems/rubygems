--- conflicted
+++ resolved
@@ -573,7 +573,26 @@
     L
   end
 
-<<<<<<< HEAD
+  it "resolves fine when a dependency is unused on a platform different from the current one, but reintroduced transitively" do
+    bundle "config set --local force_ruby_platform true"
+
+    build_repo4 do
+      build_gem "listen", "3.7.1" do |s|
+        s.add_dependency "ffi"
+      end
+
+      build_gem "ffi", "1.15.5"
+    end
+
+    install_gemfile <<~G
+      source "#{file_uri_for(gem_repo4)}"
+
+      gem "listen"
+      gem "ffi", :platform => :windows
+    G
+    expect(err).to be_empty
+  end
+
   [:mswin, :mswin64, :mingw, :x64_mingw].each do |platform|
     it "prints a warning when deprecated platform :#{platform} is used", :bundler => "< 3" do
       bundle "config set --local force_ruby_platform true"
@@ -615,26 +634,6 @@
 
       expect { bundle "install" }.to raise_error(RuntimeError, /should be replaced with :windows/)
     end
-=======
-  it "resolves fine when a dependency is unused on a platform different from the current one, but reintroduced transitively" do
-    bundle "config set --local force_ruby_platform true"
-
-    build_repo4 do
-      build_gem "listen", "3.7.1" do |s|
-        s.add_dependency "ffi"
-      end
-
-      build_gem "ffi", "1.15.5"
-    end
-
-    install_gemfile <<~G
-      source "#{file_uri_for(gem_repo4)}"
-
-      gem "listen"
-      gem "ffi", :platform => :windows
-    G
-    expect(err).to be_empty
->>>>>>> e1540e4b
   end
 end
 
