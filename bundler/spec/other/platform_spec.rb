--- conflicted
+++ resolved
@@ -1219,28 +1219,5 @@
         should_be_patchlevel_incorrect
       end
     end
-<<<<<<< HEAD
-
-    it "fails when the patchlevel is a fixnum" do
-      simulate_ruby_engine "jruby" do
-        update_repo2 do
-          build_gem "activesupport", "3.0"
-          update_git "foo", :path => lib_path("foo")
-        end
-
-        gemfile <<-G
-          source "file://#{gem_repo2}"
-          gem "activesupport", "2.3.5"
-          gem "foo", :git => "#{lib_path("foo")}"
-
-          #{patchlevel_fixnum}
-        G
-
-        bundle "outdated"
-        should_be_patchlevel_fixnum
-      end
-    end
-=======
->>>>>>> b1630d91
   end
 end