--- conflicted
+++ resolved
@@ -41,12 +41,7 @@
 
     def build_gem
       file_name = nil
-<<<<<<< HEAD
-      sh("gem build '#{spec_path}'") { |out, code|
-=======
       sh("gem build -V '#{spec_path}'") { |out, code|
-        raise out unless out[/Successfully/]
->>>>>>> c71d7b41
         file_name = File.basename(built_gem_path)
         FileUtils.mkdir_p(File.join(base, 'pkg'))
         FileUtils.mv(built_gem_path, 'pkg')
