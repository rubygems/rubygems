##
# This file contains all the various exceptions and other errors that are used
# inside of RubyGems.
#
# DOC: Confirm _all_

module Gem
  ##
  # Raised when RubyGems is unable to load or activate a gem.  Contains the
  # name and version requirements of the gem that either conflicts with
  # already activated gems or that RubyGems is otherwise unable to activate.

  class LoadError < ::LoadError
    # Name of gem
    attr_accessor :name

    # Version requirement of gem
    attr_accessor :requirement
  end

  # FIX: does this need to exist? The subclass is the only other reference
  # I can find.
  class ErrorReason; end

  # Generated when trying to lookup a gem to indicate that the gem
  # was found, but that it isn't usable on the current platform.
  #
  # fetch and install read these and report them to the user to aid
  # in figuring out why a gem couldn't be installed.
  #
  class PlatformMismatch < ErrorReason

    ##
    # the name of the gem
    attr_reader :name

    ##
    # the version
    attr_reader :version

    ##
    # The platforms that are mismatched
    attr_reader :platforms

    def initialize(name, version)
      @name = name
      @version = version
      @platforms = []
    end

    ##
    # append a platform to the list of mismatched platforms.
    #
    # Platforms are added via this instead of injected via the constructor
    # so that we can loop over a list of mismatches and just add them rather
    # than perform some kind of calculation mismatch summary before creation.
    def add_platform(platform)
      @platforms << platform
    end

<<<<<<< HEAD
    ##
    # A wordy description of the error.
    def wordy
      prefix = "Found #{@name} (#{@version})"

      "Found %s (%), but was for platform%s %s" %
        [@name,
         @version,
         @platforms.size == 1 ? 's' : '',
         @platforms.join(' ,')]
    end
=======
end

#Provide reason when a gem cannot be fetched from a remote source
class Gem::UnableToFetch < Gem::ErrorReason
  def initialize(name, reason)
    @name = name
    @reason = reason
  end

  def wordy
    "Unable to fetch '#@name': #@reason"
>>>>>>> b5e0a750
  end
end<|MERGE_RESOLUTION|>--- conflicted
+++ resolved
@@ -58,7 +58,6 @@
       @platforms << platform
     end
 
-<<<<<<< HEAD
     ##
     # A wordy description of the error.
     def wordy
@@ -70,7 +69,7 @@
          @platforms.size == 1 ? 's' : '',
          @platforms.join(' ,')]
     end
-=======
+  end
 end
 
 #Provide reason when a gem cannot be fetched from a remote source
@@ -82,6 +81,5 @@
 
   def wordy
     "Unable to fetch '#@name': #@reason"
->>>>>>> b5e0a750
   end
 end