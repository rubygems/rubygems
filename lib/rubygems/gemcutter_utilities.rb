# frozen_string_literal: true
require 'rubygems/remote_fetcher'

##
# Utility methods for using the RubyGems API.

module Gem::GemcutterUtilities

  # TODO: move to Gem::Command
  OptionParser.accept Symbol do |value|
    value.to_sym
  end

  attr_writer :host

  ##
  # Add the --key option

  def add_key_option
    add_option('-k', '--key KEYNAME', Symbol,
               'Use the given API key',
               'from ~/.gem/credentials') do |value,options|
      options[:key] = value
    end
  end

  ##
  # Add the --otp option

  def add_otp_option
    add_option('--otp CODE',
               'Digit code for multifactor authentication') do |value, options|
      options[:otp] = value
    end
  end

  ##
  # The API key from the command options or from the user's configuration.

  def api_key
    if options[:key]
      verify_api_key options[:key]
    elsif Gem.configuration.api_keys.key?(host)
      Gem.configuration.api_keys[host]
    else
      Gem.configuration.rubygems_api_key
    end
  end

  ##
  # The host to connect to either from the RUBYGEMS_HOST environment variable
  # or from the user's configuration

  def host
    configured_host = Gem.host unless
      Gem.configuration.disable_default_gem_server

    @host ||=
      begin
        env_rubygems_host = ENV['RUBYGEMS_HOST']
        env_rubygems_host = nil if
          env_rubygems_host and env_rubygems_host.empty?

        env_rubygems_host|| configured_host
      end
  end

  ##
  # Creates an RubyGems API to +host+ and +path+ with the given HTTP +method+.
  #
  # If +allowed_push_host+ metadata is present, then it will only allow that host.

  def rubygems_api_request(method, path, host = nil, allowed_push_host = nil, &block)
    require 'net/http'

    self.host = host if host
    unless self.host
      alert_error "You must specify a gem server"
      terminate_interaction 1 # TODO: question this
    end

    if allowed_push_host
      allowed_host_uri = URI.parse(allowed_push_host)
      host_uri         = URI.parse(self.host)

      unless (host_uri.scheme == allowed_host_uri.scheme) && (host_uri.host == allowed_host_uri.host)
        alert_error "#{self.host.inspect} is not allowed by the gemspec, which only allows #{allowed_push_host.inspect}"
        terminate_interaction 1
      end
    end

    uri = URI.parse "#{self.host}/#{path}"

    request_method = Net::HTTP.const_get method.to_s.capitalize

    Gem::RemoteFetcher.fetcher.request(uri, request_method, &block)
  end

  ##
  # Signs in with the RubyGems API at +sign_in_host+ and sets the rubygems API
  # key.

  def sign_in(sign_in_host = nil)
    sign_in_host ||= self.host
    return if api_key

    pretty_host = if Gem::DEFAULT_HOST == sign_in_host
                    'RubyGems.org'
                  else
                    sign_in_host
                  end

    say "Enter your #{pretty_host} credentials."
    say "Don't have an account yet? " +
        "Create one at #{sign_in_host}/sign_up"

    email    =              ask "   Email: "
    password = ask_for_password "Password: "
    say "\n"

    response = rubygems_api_request(:get, "api/v1/api_key",
                                    sign_in_host) do |request|
      request.basic_auth email, password
    end

    if need_otp? response
      response = rubygems_api_request(:get, "api/v1/api_key", sign_in_host) do |request|
        request.basic_auth email, password
        request.add_field "OTP", options[:otp]
      end
    end

    with_response response do |resp|
      say "Signed in."
      set_api_key host, resp.body
    end
  end

  ##
  # Retrieves the pre-configured API key +key+ or terminates interaction with
  # an error.

  def verify_api_key(key)
    if Gem.configuration.api_keys.key? key
      Gem.configuration.api_keys[key]
    else
      alert_error "No such API key. Please add it to your configuration (done automatically on initial `gem push`)."
      terminate_interaction 1 # TODO: question this
    end
  end

  ##
  # If +response+ is an HTTP Success (2XX) response, yields the response if a
  # block was given or shows the response body to the user.
  #
  # If the response was not successful, shows an error to the user including
  # the +error_prefix+ and the response body.

  def with_response(response, error_prefix = nil)
    case response
    when Net::HTTPSuccess then
      if block_given?
        yield response
      else
        say response.body
      end
    else
      message = response.body
      message = "#{error_prefix}: #{message}" if error_prefix

      say message
      terminate_interaction 1 # TODO: question this
    end
  end

<<<<<<< HEAD
  ##
  # Returns true when the user has enabled multifactor authentication from
  # +response+ text.

  def need_otp? response
    return unless response.kind_of?(Net::HTTPUnauthorized) &&
        response.body.start_with?('You have enabled multifactor authentication')
    return true if options[:otp]

    say 'You have enabled multi-factor authentication. Please enter OTP code.'
    options[:otp] = ask 'Code: '
    true
  end

  def set_api_key host, key
=======
  def set_api_key(host, key)
>>>>>>> 2c499655
    if host == Gem::DEFAULT_HOST
      Gem.configuration.rubygems_api_key = key
    else
      Gem.configuration.set_api_key host, key
    end
  end

end<|MERGE_RESOLUTION|>--- conflicted
+++ resolved
@@ -173,7 +173,6 @@
     end
   end
 
-<<<<<<< HEAD
   ##
   # Returns true when the user has enabled multifactor authentication from
   # +response+ text.
@@ -188,10 +187,7 @@
     true
   end
 
-  def set_api_key host, key
-=======
   def set_api_key(host, key)
->>>>>>> 2c499655
     if host == Gem::DEFAULT_HOST
       Gem.configuration.rubygems_api_key = key
     else
