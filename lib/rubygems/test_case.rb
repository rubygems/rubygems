--- conflicted
+++ resolved
@@ -1135,43 +1135,8 @@
   #   end
 
   def spec_fetcher
-<<<<<<< HEAD
-    gems = {}
-
-    fetcher = Object.new
-    fetcher.instance_variable_set :@test,  self
-    fetcher.instance_variable_set :@gems,  gems
-
-    def fetcher.gem name, version, dependencies = nil, &block
-      spec, gem = @test.util_gem name, version, dependencies, &block
-
-      @gems[spec] = gem
-
-      spec
-    end
-
-    def fetcher.spec name, version, dependencies = nil, &block
-      spec = @test.util_spec name, version, dependencies, &block
-
-      @gems[spec] = nil
-
-      spec
-    end
-
-    yield fetcher
-
-    util_setup_fake_fetcher unless (@fetcher ||= nil)
-    util_setup_spec_fetcher(*gems.keys)
-
-    gems.each do |spec, gem|
-      next unless gem
-
-      @fetcher.data["http://gems.example.com/gems/#{spec.file_name}"] =
-        Gem.read_binary(gem)
-=======
     Gem::TestCase::SpecFetcherSetup.declare self do |spec_fetcher_setup|
       yield spec_fetcher_setup if block_given?
->>>>>>> 90e361c2
     end
   end
 
