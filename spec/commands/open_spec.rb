require "spec_helper"

describe "bundle open" do
  before :each do
    install_gemfile <<-G
      source "file://#{gem_repo1}"
      gem "rails"
    G
  end

  it "opens the gem with BUNDLER_EDITOR as highest priority" do
    bundle "open rails", :env => { "EDITOR" => "echo editor", "VISUAL" => "echo visual", "BUNDLER_EDITOR" => "echo bundler_editor" }
    expect(out).to eq("bundler_editor #{default_bundle_path("gems", "rails-2.3.2")}")
  end

  it "opens the gem with VISUAL as 2nd highest priority" do
    bundle "open rails", :env => { "EDITOR" => "echo editor", "VISUAL" => "echo visual", "BUNDLER_EDITOR" => "" }
    expect(out).to eq("visual #{default_bundle_path("gems", "rails-2.3.2")}")
  end

  it "opens the gem with EDITOR as 3rd highest priority" do
    bundle "open rails", :env => { "EDITOR" => "echo editor", "VISUAL" => "", "BUNDLER_EDITOR" => "" }
    expect(out).to eq("editor #{default_bundle_path("gems", "rails-2.3.2")}")
  end

  it "complains if no EDITOR is set" do
    bundle "open rails", :env => { "EDITOR" => "", "VISUAL" => "", "BUNDLER_EDITOR" => "" }
    expect(out).to eq("To open a bundled gem, set $EDITOR or $BUNDLER_EDITOR")
  end

  it "complains if gem not in bundle" do
    bundle "open missing", :env => { "EDITOR" => "echo editor", "VISUAL" => "", "BUNDLER_EDITOR" => "" }
    expect(out).to match(/could not find gem 'missing'/i)
  end

  it "does not blow up if the gem to open does not have a Gemfile" do
    git = build_git "foo"
    ref = git.ref_for("master", 11)

    install_gemfile <<-G
      source "file://#{gem_repo1}"
      gem 'foo', :git => "#{lib_path("foo-1.0")}"
    G

    bundle "open foo", :env => { "EDITOR" => "echo editor", "VISUAL" => "", "BUNDLER_EDITOR" => "" }
    expect(out).to match("editor #{default_bundle_path.join("bundler/gems/foo-1.0-#{ref}")}")
  end

  it "suggests alternatives for similar-sounding gems" do
    bundle "open Rails", :env => { "EDITOR" => "echo editor", "VISUAL" => "", "BUNDLER_EDITOR" => "" }
    expect(out).to match(/did you mean rails\?/i)
  end

  it "opens the gem with short words" do
<<<<<<< HEAD
    bundle "open rec" , :env => { "EDITOR" => "echo editor", "VISUAL" => "echo visual", "BUNDLER_EDITOR" => "echo bundler_editor" }
=======
    bundle "open rec", :env => {"EDITOR" => "echo editor", "VISUAL" => "echo visual", "BUNDLER_EDITOR" => "echo bundler_editor"}
>>>>>>> b89a24ae

    expect(out).to eq("bundler_editor #{default_bundle_path("gems", "activerecord-2.3.2")}")
  end

  it "select the gem from many match gems" do
<<<<<<< HEAD
    env = { "EDITOR" => "echo editor", "VISUAL" => "echo visual", "BUNDLER_EDITOR" => "echo bundler_editor" }
    bundle "open active" , :env => env do |input|
=======
    env = {"EDITOR" => "echo editor", "VISUAL" => "echo visual", "BUNDLER_EDITOR" => "echo bundler_editor"}
    bundle "open active", :env => env do |input|
>>>>>>> b89a24ae
      input.puts "2"
    end

    expect(out).to match(/bundler_editor #{default_bundle_path('gems', 'activerecord-2.3.2')}\z/)
  end

  it "performs an automatic bundle install" do
    gemfile <<-G
      source "file://#{gem_repo1}"
      gem "rails"
      gem "foo"
    G

    bundle "config auto_install 1"
    bundle "open rails", :env => { "EDITOR" => "echo editor", "VISUAL" => "", "BUNDLER_EDITOR" => "" }
    expect(out).to include("Installing foo 1.0")
  end
end<|MERGE_RESOLUTION|>--- conflicted
+++ resolved
@@ -52,23 +52,14 @@
   end
 
   it "opens the gem with short words" do
-<<<<<<< HEAD
-    bundle "open rec" , :env => { "EDITOR" => "echo editor", "VISUAL" => "echo visual", "BUNDLER_EDITOR" => "echo bundler_editor" }
-=======
-    bundle "open rec", :env => {"EDITOR" => "echo editor", "VISUAL" => "echo visual", "BUNDLER_EDITOR" => "echo bundler_editor"}
->>>>>>> b89a24ae
+    bundle "open rec", :env => { "EDITOR" => "echo editor", "VISUAL" => "echo visual", "BUNDLER_EDITOR" => "echo bundler_editor" }
 
     expect(out).to eq("bundler_editor #{default_bundle_path("gems", "activerecord-2.3.2")}")
   end
 
   it "select the gem from many match gems" do
-<<<<<<< HEAD
     env = { "EDITOR" => "echo editor", "VISUAL" => "echo visual", "BUNDLER_EDITOR" => "echo bundler_editor" }
-    bundle "open active" , :env => env do |input|
-=======
-    env = {"EDITOR" => "echo editor", "VISUAL" => "echo visual", "BUNDLER_EDITOR" => "echo bundler_editor"}
     bundle "open active", :env => env do |input|
->>>>>>> b89a24ae
       input.puts "2"
     end
 
