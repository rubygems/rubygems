require "spec_helper"

describe "bundle gem" do
  before :each do
    @git_name = `git config --global user.name`.chomp
    `git config --global user.name "Bundler User"`
    @git_email = `git config --global user.email`.chomp
    `git config --global user.email user@example.com`
    bundle 'gem test-gem'
  end

  after :each do
    `git config --global user.name "#{@git_name}"`
    `git config --global user.email #{@git_email}`
  end

  let(:generated_gem) { Bundler::GemHelper.new(bundled_app("test-gem").to_s) }

  it "generates a gem skeleton" do
    bundled_app("test-gem/test-gem.gemspec").should exist
    bundled_app("test-gem/Gemfile").should exist
    bundled_app("test-gem/Rakefile").should exist
    bundled_app("test-gem/lib/test-gem.rb").should exist
    bundled_app("test-gem/lib/test-gem/version.rb").should exist
  end

  it "starts with version 0.0.1" do
    bundled_app("test-gem/lib/test-gem/version.rb").read.should =~ /VERSION = "0.0.1"/
  end

  it "nests constants so they work" do
    bundled_app("test-gem/lib/test-gem/version.rb").read.should =~ /module Test\n  module Gem/
    bundled_app("test-gem/lib/test-gem.rb").read.should =~ /module Test\n  module Gem/
  end

<<<<<<< HEAD
  context "git config user.{name,email} present" do
    it "sets gemspec author to git user.name if available" do
      generated_gem.gemspec.authors.first.should == "Bundler User"
    end

    it "sets gemspec email to git user.email if available" do
      generated_gem.gemspec.email.first.should == "user@example.com"
    end
  end

  context "git config user.{name,email} is not set" do
    before :each do
      `git config --global --unset user.name`
      `git config --global --unset user.email`
      reset!
      in_app_root
      bundle 'gem test-gem'
    end

    it "sets gemspec author to default message if git user.name is not set or empty" do
      generated_gem.gemspec.authors.first.should == "TODO: Write your name"
    end

    it "sets gemspec email to default message if git user.email is not set or empty" do
      generated_gem.gemspec.email.first.should == "TODO: Write your email address"
    end
=======
  it "requires the version file" do
    bundled_app("test-gem/lib/test-gem.rb").read.should =~ /require "test-gem\/version"/
>>>>>>> 3439848d
  end
end<|MERGE_RESOLUTION|>--- conflicted
+++ resolved
@@ -33,7 +33,6 @@
     bundled_app("test-gem/lib/test-gem.rb").read.should =~ /module Test\n  module Gem/
   end
 
-<<<<<<< HEAD
   context "git config user.{name,email} present" do
     it "sets gemspec author to git user.name if available" do
       generated_gem.gemspec.authors.first.should == "Bundler User"
@@ -60,9 +59,9 @@
     it "sets gemspec email to default message if git user.email is not set or empty" do
       generated_gem.gemspec.email.first.should == "TODO: Write your email address"
     end
-=======
+  end
+
   it "requires the version file" do
     bundled_app("test-gem/lib/test-gem.rb").read.should =~ /require "test-gem\/version"/
->>>>>>> 3439848d
   end
 end